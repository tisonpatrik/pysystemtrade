--- conflicted
+++ resolved
@@ -9,14 +9,10 @@
 jobs:
   build:
 
-<<<<<<< HEAD
-    runs-on: ubuntu-latest
-=======
     runs-on: ubuntu-20.04
     strategy:
       matrix:
         python-version: [ 3.10.13 ]
->>>>>>> 57c8c236
 
     steps:
 
