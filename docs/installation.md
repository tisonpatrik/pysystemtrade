# Installation

## Introduction

This guide shows the quickest and easiest way to install the project in a virtual environment


## pyenv

pyenv allows easy installation of multiple versions of Python on the same machine. It allows the version of python used to be defined at the user and project level. It is a great tool, easy to use, and does its one job very well. It is worth reading the introduction to have an overview of how it works at a high level. It's not necessary to understand the technical internals 

https://github.com/pyenv/pyenv#how-it-works

Installation instructions for pyenv are here:

https://github.com/pyenv/pyenv#installation

## Python 3.10

pysystemtrade currently requires Python 3.10, so once pyenv is installed, the first step is to get that. Get the latest 3.10.x version, at the time of writing it is 3.10.13

```
$ pyenv install 3.10
```

Once complete you should be able to see the new version in the output of `pyenv versions`

```
$ pyenv versions
  system
  3.7.14
  3.8.5
  3.8.6
  3.8.10
  3.8.13
  3.8.15
  3.8.16
  3.9.6
  3.9.13
  3.10.4
* 3.10.13
```

Your output will be different, it's just an example


## project files

Once we have the correct version of Python, it's time to get the project files. 

If you intend to contribute to the project, or run your own instance, you will likely want to clone your own fork

```
git clone https://github.com/<your_git_hub_id>/pysystemtrade.git
```

otherwise, you'll want the main repo

```
git clone https://github.com/robcarver17/pysystemtrade.git
```

Now we will want to let pyenv know that we want to use Python 3.10 for this project

```
cd pysystemtrade
pyenv local 3.10.13
```

this creates a file at the top level of the project `.python-version` that lets the Python execution environment know to use version 3.10.13. We can check this by running python

```
$ python
Python 3.10.13 (main, Nov 27 2023, 11:13:49) [Clang 14.0.0 (clang-1400.0.29.202)]
Type "help", "copyright", "credits" or "license" for more information.
>>> 
< ctrl-D to exit >
```

## venv

https://docs.python.org/3.10/library/venv.html

Now we want to create a virtual env (venv) for the project. Doing this will keep all the dependencies for pysystemtrade separate from your other python projects

```
$ python -m venv venv/3.10.13
```

This will create a brand new, isolated Python environment *inside the pysystemtrade project* at the directory
`<your_path>/pysystemtrade/venv/3.10.13`. You can give your environment any name (the *venv/3.10.13* bit).

Now activate the virtual environment

```
source venv/3.10.13/bin/activate
```

Once your virtual env is activated, the prompt will change. It will look something like 

```
(3.10.13) $
```
This reminds you that you're in a venv. (You can exit the venv at any time by running `deactivate`)


## dependencies

Now it's time to start setting up the venv. First check to see what is there 

```
(3.10.13) $ pip list
```

You will probably be prompted to update pip at this time. Do whatever command it suggests.

And now install the dependencies

```
<<<<<<< HEAD
(3.10.13) $ pip install -r requirements.txt
=======
(3.8.16) $ pip install -r requirements.txt
```

### MacOS (ARM)

If you're running MacOS on one of the new ARM chips, the process is more complex. You'll need Homebrew and the Apple XCode Commandline Development Tools, configured for ARM. Doing that is beyond the scope of this document, type `homebrew apple xcode command line tools` into your favourite search engine. Once installed and configured, run installation script:

```
chmod u+x install_dependencies_apple_silicon.sh
./install_dependencies_apple_silicon.sh
>>>>>>> 6b8431ba
```
Note: this may (unfortunately) become out of date and require some tweaking.

### Check dependencies

Check what is installed, should look something like

```
(3.10.13) % pip list
Package         Version
--------------- ------------
blinker         1.7.0
click           8.1.7
contourpy       1.2.0
cycler          0.12.1
eventkit        1.0.3
exceptiongroup  1.2.0
Flask           3.0.1
fonttools       4.47.2
ib-insync       0.9.86
iniconfig       2.0.0
itsdangerous    2.1.2
Jinja2          3.1.3
joblib          1.3.2
kiwisolver      1.4.5
MarkupSafe      2.1.4
matplotlib      3.8.2
nest-asyncio    1.6.0
numpy           1.26.3
packaging       23.2
pandas          2.1.3
patsy           0.5.6
pillow          10.2.0
pip             23.3.2
pluggy          1.3.0
psutil          5.6.6
pyarrow         15.0.0
pymongo         3.11.3
pyparsing       3.1.1
PyPDF2          3.0.1
pytest          7.4.4
python-dateutil 2.8.2
pytz            2023.3.post1
PyYAML          5.3.1
scikit-learn    1.4.0
scipy           1.12.0
setuptools      65.5.0
six             1.16.0
statsmodels     0.14.0
threadpoolctl   3.2.0
tomli           2.0.1
tzdata          2023.4
Werkzeug        3.0.1
```

## pysystemtrade

And finally, install the project itself

```
(3.10.13) $ python setup.py develop
```

Check stuff works

```
(3.10.13) $ python
>>>
>>> from sysdata.sim.csv_futures_sim_data import csvFuturesSimData
Configuring sim logging
>>> data=csvFuturesSimData()
>>> data
csvFuturesSimData object with 249 instruments
>>> 
```<|MERGE_RESOLUTION|>--- conflicted
+++ resolved
@@ -117,10 +117,7 @@
 And now install the dependencies
 
 ```
-<<<<<<< HEAD
 (3.10.13) $ pip install -r requirements.txt
-=======
-(3.8.16) $ pip install -r requirements.txt
 ```
 
 ### MacOS (ARM)
@@ -130,7 +127,7 @@
 ```
 chmod u+x install_dependencies_apple_silicon.sh
 ./install_dependencies_apple_silicon.sh
->>>>>>> 6b8431ba
+
 ```
 Note: this may (unfortunately) become out of date and require some tweaking.
 
