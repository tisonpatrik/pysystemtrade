from dataclasses import dataclass
import pandas as pd

from sysbrokers.IB.ib_instruments import (
    futuresInstrumentWithIBConfigData,
    NOT_REQUIRED_FOR_IB,
    ibInstrumentConfigData,
)
from syscore.exceptions import missingData, missingInstrument, missingFile
from syscore.fileutils import resolve_path_and_filename_for_package
from syscore.genutils import return_another_value_if_nan
from syslogging.logger import *
from sysobjects.instruments import futuresInstrument


class IBconfig(pd.DataFrame):
    pass


IB_FUTURES_CONFIG_FILE = resolve_path_and_filename_for_package(
    "sysbrokers.IB.config.ib_config_futures.csv"
)


def read_ib_config_from_file(log=get_logger("")) -> IBconfig:
    try:
        df = pd.read_csv(IB_FUTURES_CONFIG_FILE)
    except Exception as e:
        log.warning("Can't read file %s" % IB_FUTURES_CONFIG_FILE)
        raise missingFile from e

    return IBconfig(df)


def get_instrument_object_from_config(
    instrument_code: str, config: IBconfig = None, log=get_logger("")
) -> futuresInstrumentWithIBConfigData:
<<<<<<< HEAD

    log_attrs = {INSTRUMENT_CODE_LOG_LABEL: instrument_code, "method": "temp"}
=======
    new_log = log.setup(instrument_code=instrument_code)
>>>>>>> e11c4091

    if config is None:
        try:
            config = read_ib_config_from_file()
        except missingFile as e:
            log.warning(
                "Can't get config for instrument %s as IB configuration file missing"
                % instrument_code,
                **log_attrs,
            )
            raise missingInstrument from e

    list_of_instruments = get_instrument_list_from_ib_config(config=config)
    try:
        assert instrument_code in list_of_instruments
    except:
        log.warning(
            "Instrument %s is not in IB configuration file" % instrument_code,
            **log_attrs,
        )
        raise missingInstrument

    futures_instrument_with_ib_data = _get_instrument_object_from_valid_config(
        instrument_code=instrument_code, config=config
    )

    return futures_instrument_with_ib_data


def _get_instrument_object_from_valid_config(
    instrument_code: str, config: IBconfig = None
) -> futuresInstrumentWithIBConfigData:
    config_row = config[config.Instrument == instrument_code]
    symbol = config_row.IBSymbol.values[0]
    exchange = config_row.IBExchange.values[0]
    currency = return_another_value_if_nan(
        config_row.IBCurrency.values[0], NOT_REQUIRED_FOR_IB
    )
    ib_multiplier = return_another_value_if_nan(
        config_row.IBMultiplier.values[0], NOT_REQUIRED_FOR_IB
    )
    price_magnifier = return_another_value_if_nan(
        config_row.priceMagnifier.values[0], 1.0
    )
    ignore_weekly = config_row.IgnoreWeekly.values[0]

    # We use the flexibility of futuresInstrument to add additional arguments
    instrument = futuresInstrument(instrument_code)
    ib_data = ibInstrumentConfigData(
        symbol,
        exchange,
        currency=currency,
        ibMultiplier=ib_multiplier,
        priceMagnifier=price_magnifier,
        ignoreWeekly=ignore_weekly,
    )

    futures_instrument_with_ib_data = futuresInstrumentWithIBConfigData(
        instrument, ib_data
    )

    return futures_instrument_with_ib_data


@dataclass
class IBInstrumentIdentity:
    ib_code: str
    ib_multiplier: float
    ib_exchange: str
    ib_valid_exchange: str


def get_instrument_code_from_broker_instrument_identity(
    config: IBconfig,
    ib_instrument_identity: IBInstrumentIdentity,
    log=get_logger(""),
) -> str:
    ib_code = ib_instrument_identity.ib_code
    ib_multiplier = ib_instrument_identity.ib_multiplier
    ib_exchange = ib_instrument_identity.ib_exchange
    ib_valid_exchange = ib_instrument_identity.ib_valid_exchange

    config_rows = _get_relevant_config_rows_from_broker_instrument_identity_fields(
        config=config,
        ib_code=ib_code,
        ib_multiplier=ib_multiplier,
        ib_exchange=ib_exchange,
    )

    if len(config_rows) == 0:
        ## try something else
        ## might have a weird exchange, but the exchange we want is in validExchanges
        try:
            config_rows = _get_relevant_config_rows_from_broker_instrument_identity_using_multiple_valid_exchanges(
                config=config, ib_instrument_identity=ib_instrument_identity
            )

        except:
            msg = (
                "Broker symbol %s (exchange:%s, valid_exchange:%s multiplier:%f) not found in configuration file!"
                % (
                    ib_code,
                    ib_exchange,
                    ib_valid_exchange,
                    ib_multiplier,
                )
            )
            log.critical(msg)
            raise Exception(msg)

    if len(config_rows) > 1:
        msg = (
            "Broker symbol %s (%s, %f) appears more than once in configuration file!"
            % (ib_code, ib_exchange, ib_multiplier)
        )
        log.critical(msg)
        raise Exception(msg)

    return config_rows.iloc[0].Instrument


def _get_relevant_config_rows_from_broker_instrument_identity_using_multiple_valid_exchanges(
    config: IBconfig, ib_instrument_identity: IBInstrumentIdentity
) -> pd.Series:
    ib_code = ib_instrument_identity.ib_code
    ib_multiplier = ib_instrument_identity.ib_multiplier
    ib_valid_exchange = ib_instrument_identity.ib_valid_exchange

    valid_exchanges = ib_valid_exchange.split(",")

    for ib_exchange in valid_exchanges:
        config_rows = _get_relevant_config_rows_from_broker_instrument_identity_fields(
            config=config,
            ib_code=ib_code,
            ib_multiplier=ib_multiplier,
            ib_exchange=ib_exchange,
        )

        if len(config_rows) == 1:
            ## we have a match!
            return config_rows

    raise missingData


def _get_relevant_config_rows_from_broker_instrument_identity_fields(
    config: IBconfig, ib_code: str, ib_multiplier: float, ib_exchange: str
) -> pd.Series:
    config_rows = config[
        (config.IBSymbol == ib_code)
        & (config.IBMultiplier == ib_multiplier)
        & (config.IBExchange == ib_exchange)
    ]

    return config_rows


def get_instrument_list_from_ib_config(config: IBconfig):
    instrument_list = list(config.Instrument)
    return instrument_list<|MERGE_RESOLUTION|>--- conflicted
+++ resolved
@@ -35,12 +35,7 @@
 def get_instrument_object_from_config(
     instrument_code: str, config: IBconfig = None, log=get_logger("")
 ) -> futuresInstrumentWithIBConfigData:
-<<<<<<< HEAD
-
     log_attrs = {INSTRUMENT_CODE_LOG_LABEL: instrument_code, "method": "temp"}
-=======
-    new_log = log.setup(instrument_code=instrument_code)
->>>>>>> e11c4091
 
     if config is None:
         try:
