--- conflicted
+++ resolved
@@ -18,23 +18,17 @@
 DEFAULT_IB_PORT = 4001
 DEFAULT_IB_IDOFFSET = 1
 
-<<<<<<< HEAD
 LIST_OF_IB_PARAMS = ['ipaddress', 'port', 'idoffset']
 
 
-=======
->>>>>>> 44b001e8
+
 def ib_defaults(**kwargs):
     """
     Returns ib configuration with following precedence
     1- if passed in arguments: ipaddress, port, idoffset - use that
     2- if defined in private_config file, use that. ib_ipaddress, ib_port, ib_idoffset
-<<<<<<< HEAD
     3- otherwise use defaults DEFAULT_IB_IPADDRESS, DEFAULT_IB_PORT, DEFAULT_IB_IDOFFSET
 
-=======
-    3- otherwise use defaults DEFAULT_MONGO_DB, DEFAULT_MONGO_HOST, DEFAULT_MONGOT_PORT
->>>>>>> 44b001e8
     :return: mongo db, hostname, port
     """
 
